import argparse
import itertools
import json
import random
import torch
from torch import nn
from torch.optim import AdamW

import math
import os
import time
import shutil
import numpy as np

from tqdm import tqdm
from counterfactual_utils import deserialize_variable_name, parse_variable_name, get_activation_at
from dataset.BlockStylePVR import BlockStylePVR, setup_loaders
from models.student import resnet18 as student
from models.teacher import oracle as teacher
from utils import logger, set_seed
from transformers import get_linear_schedule_with_warmup


## TRAINER
class Trainer:
    def __init__(
        self,
        params: dict,
        dataset: BlockStylePVR, 
        val_dataset: BlockStylePVR,
        neuro_mapping: str,
        student: nn.Module,
        teacher: nn.Module
    ):
        logger.info("Initializing Trainer")
        self.params = params
        self.dump_path = params.dump_path
        self.neuro_mapping = neuro_mapping
        self.student = student
        self.teacher = teacher

        self.epoch = 0
        self.n_iter = 0
        self.n_total_iter = 0
        self.total_loss_epoch = 0
        self.last_loss = 0
        self.total_ii_acc_epoch = 0
        self.last_ii_acc = 0
        self.total_beh_acc_epoch = 0
        self.last_beh_acc = 0
        
        # Deserialize causal neuron mappings
        # $L:X$H:Y$[Z:Z+1]
        # X --> layer number, Y --> head, Z --> location
        # In our case, we dont have encoder so head is "useless"
        self.deserialized_interchange_variable_mappings = []
        with open(self.neuro_mapping) as json_file:
            neuron_mapping = json.load(json_file)
            logger.info(f"Neuron Mapping: {neuron_mapping}")
            interchange_variable_mappings = neuron_mapping["interchange_variable_mappings"]
            for m in interchange_variable_mappings:
                teacher_deserialized_variables = []
                for variable in m["teacher_variable_names"]:
                    teacher_deserialized_variables.append(deserialize_variable_name(variable))
                student_deserialized_variables = []
                for variable in m["student_variable_names"]:
                    student_deserialized_variables.append(deserialize_variable_name(variable))
                self.deserialized_interchange_variable_mappings += [
                    [teacher_deserialized_variables, student_deserialized_variables]
                ]
        logger.info(f"Deserialized interchange variable mappings {str(self.deserialized_interchange_variable_mappings)}.")
        
        logger.info("--- Dataset loaded")
        self.dataloader = dataset
        self.val_dataloader = val_dataset
        logger.info("--- Using Cross Entropy Loss Function")
        self.loss = nn.CrossEntropyLoss()

        logger.info("--- Initializing model optimizer")
        assert params.gradient_accumulation_steps >= 1
        self.num_steps_epoch = len(self.dataloader)
        num_train_optimization_steps = (
            int(self.num_steps_epoch / params.gradient_accumulation_steps * params.n_epoch) + 1
        )

        no_decay = ["bias", "LayerNorm.weight"]
        optimizer_grouped_parameters = [
            {
                "params": [
                    p for n, p in student.named_parameters() if not any(nd in n for nd in no_decay) and p.requires_grad
                ],
                "weight_decay": 1.0e-5,
            },
            {
                "params": [
                    p for n, p in student.named_parameters() if any(nd in n for nd in no_decay) and p.requires_grad
                ],
                "weight_decay": 0.0,
            },
        ]
        logger.info(
            "------ Number of trainable parameters (student): %i"
            % sum([p.numel() for p in self.student.parameters() if p.requires_grad])
        )
        logger.info("------ Number of parameters (student): %i" % sum([p.numel() for p in self.student.parameters()]))
        self.optimizer = AdamW(
            optimizer_grouped_parameters, lr=0.1, eps=1e-06, betas=(0.9, 0.98)
        )

        warmup_steps = math.ceil(num_train_optimization_steps * 0.05)
        self.scheduler = get_linear_schedule_with_warmup(
            self.optimizer, num_warmup_steps=warmup_steps, num_training_steps=num_train_optimization_steps
        )

    def train(self):
        """
        The real training loop.
        """
        logger.info("Starting training")
        self.last_log = time.time()
        self.teacher.eval()

        for _ in range(self.params.n_epoch):
            logger.info(f"--- Starting epoch {self.epoch}/{self.params.n_epoch-1}")
            iter_bar = tqdm(self.dataloader, desc="-Iter", disable=self.params.local_rank not in [-1, 0])
            for batch in iter_bar:
                self.student.train()
                x, value, batch_labels = batch
                source = x[0,:]
                source_labels = value[0]
                look_up_source = batch_labels[0,:]
                base = x[-1,:]
                base_labels = value[-1]
                look_up_base = batch_labels[-1,:]

                if self.params.n_gpu > 0:
                    # x = x.to(f"cuda:0", non_blocking=True)
                    # value = value.to(f"cuda:0", non_blocking=True)
                    # Until Snellius is available, we skip this
                    pass

                self.step(
                    source_ids=source,
                    source_labels=source_labels,
                    base_ids=base,
                    base_labels=base_labels,
                    look_up_source=look_up_source,
                    look_up_base=look_up_base
                )
                iter_bar.update()
                iter_bar.set_postfix(
                    {
                        "Last_loss": f"{self.last_loss:.2f}", 
                        "Avg_cum_loss": f"{self.total_loss_epoch/self.n_iter:.2f}",
                        "Last_ii_acc": f'{self.last_ii_acc:.2f}',
                        "Avg_cum_ii_acc": f"{self.total_ii_acc_epoch/self.n_iter:.2f}",
                        "Last_beh_acc": f'{self.last_beh_acc:.2f}',
                        "Avg_cum_beh_acc": f"{self.total_beh_acc_epoch/self.n_iter:.2f}"
                    }
                )
            iter_bar.close()

            logger.info(f"--- Ending epoch {self.epoch}/{self.params.n_epoch-1}")
            self.end_epoch()

        logger.info("Save very last checkpoint as `pytorch_model.pth`.")
        self.save_checkpoint(checkpoint_name="pytorch_model.pth")
        logger.info("Training is finished")

    def step(
        self,
        source_ids: torch.tensor, 
        source_labels: torch.tensor,
        look_up_source,
        base_ids: torch.tensor,
        base_labels: torch.tensor,
        look_up_base
    ):
        """
        One optimization step: forward of student AND teacher, backward on the loss (for gradient accumulation),
        and possibly a parameter update (depending on the gradient accumulation).
        Input:
        ------
       """
        # we randomly select the pool of neurons to interchange.
        selector = random.randint(0, len(self.deserialized_interchange_variable_mappings)-1)
        interchange_variable_mapping = self.deserialized_interchange_variable_mappings[selector]
        teacher_variable_names = random.choice(interchange_variable_mapping[0])
        student_variable_names = random.choice(interchange_variable_mapping[1])

        teacher_interchanged_variables_mapping = {}
        student_interchanged_variables_mapping = {}
        # we store the interchange here.
        for i, variable in enumerate(teacher_variable_names):
            layer_index, LOC = parse_variable_name(variable)
            if layer_index in teacher_interchanged_variables_mapping:
                teacher_interchanged_variables_mapping[layer_index] += [(i, LOC)]
            else:
                teacher_interchanged_variables_mapping[layer_index] = [(i, LOC)]
        for i, variable in enumerate(student_variable_names):
            layer_index, LOC = parse_variable_name(variable)
            if layer_index in student_interchanged_variables_mapping:
                student_interchanged_variables_mapping[layer_index] += [(i, LOC)]
            else:
                student_interchanged_variables_mapping[layer_index] = [(i, LOC)]
        loss = 0
        with torch.no_grad():
            # teacher forward pass normal.
            teacher_outputs = self.teacher(
                input_ids=source_ids, # source input
                labels=source_labels,
                look_up = look_up_source
            )
            # teacher forward pass normal
            dual_teacher_outputs = self.teacher(
                input_ids=base_ids, # base input
                labels=base_labels,
                look_up=look_up_base
            )
            # teacher forward pass for interchange variables.
            dual_counterfactual_activations_teacher = get_activation_at(
                self.teacher,
                input_ids=base_ids, # this is different! OBTAIN BASE ACTIVATIONS
                variable_names=teacher_variable_names,
                look_up = look_up_base
            )

            # teacher forward pass for interchanged outputs.
            counterfactual_outputs_teacher = self.teacher(
                input_ids=source_ids, # source inputs 
                labels=source_labels,
                look_up = look_up_source,
                interchanged_variables=dual_counterfactual_activations_teacher, # base activations
                variable_names=teacher_interchanged_variables_mapping
            )
            #
            counterfactual_activations_teacher = get_activation_at(
                self.teacher,
                input_ids=source_ids, # this is different! OBTAIN SOURCE ACTIVATIONS
                variable_names=teacher_variable_names,
                look_up = look_up_source
            )
            #
            dual_counterfactual_outputs_teacher = self.teacher(
                input_ids=base_ids, # base inputs 
                labels=base_labels,
                look_up = look_up_base,
                interchanged_variables=counterfactual_activations_teacher, # source activations
                variable_names=teacher_interchanged_variables_mapping
            )

        t_logits, _ = \
            teacher_outputs["logits"], teacher_outputs["hidden_states"]
        dual_t_logits, _ = \
            dual_teacher_outputs["logits"], dual_teacher_outputs["hidden_states"]
        # student forward pass normal.
        student_outputs = self.student(
            input_ids=source_ids, # source input
            t_logits=t_logits
        )
        # student forward pass normal.
        dual_student_outputs = self.student(
            input_ids=base_ids, # base input
            t_logits=dual_t_logits
        )
        # s_logits, _ = student_outputs["logits"], student_outputs["hidden_states"]
        # dual_s_logits, _ = student_outputs["logits"], student_outputs["hidden_states"]
        causal_t_logits, _ = \
            counterfactual_outputs_teacher["logits"], counterfactual_outputs_teacher["hidden_states"]
        dual_causal_t_logits, _ = \
            counterfactual_outputs_teacher["logits"], counterfactual_outputs_teacher["hidden_states"]
        
<<<<<<< HEAD
        loss += student_outputs["loss"]
        loss += dual_student_outputs["loss"]
=======
        self.last_loss = student_outputs["loss"].item()
        self.last_loss += dual_student_outputs["loss"].item()
>>>>>>> 0dfd8ae6
        
        # student forward pass for interchange variables.
        dual_counterfactual_activations_student = get_activation_at(
            self.student,
            base_ids, # this is different! OBTAIN BASE ACTIVATIONS
            variable_names=student_variable_names
        )
        # counterfactual_activations_student = get_activation_at(
        #     self.student,
        #     source_ids, # this is different! OBTAIN SOURCE ACTIVATIONS
        #     variable_names=student_variable_names
        # )

        # student forward pass for interchanged outputs.
        counterfactual_outputs_student = self.student(
            input_ids=source_ids, # source input
            # intervention
            interchanged_variables=dual_counterfactual_activations_student, # base activations
            variable_names=student_interchanged_variables_mapping,
            # backward loss.
            t_logits=t_logits,
            causal_t_logits=causal_t_logits,
            # s_logits=s_logits
        )
        dual_counterfactual_outputs_student = self.student(
            input_ids=base_ids, # base input
            # intervention
            interchanged_variables=dual_counterfactual_activations_student, # source activations
            variable_names=student_interchanged_variables_mapping,
            # backward loss.
            t_logits=dual_t_logits,
            causal_t_logits=dual_causal_t_logits,
            # s_logits=dual_s_logits
        )
        loss += counterfactual_outputs_student["loss"]
        loss += dual_counterfactual_outputs_student["loss"]

        self.last_loss = loss.item()
        self.total_loss_epoch += self.last_loss
        self.optimize(loss)

        self.last_ii_acc = self.ii_accuracy(teacher_variable_names, teacher_interchanged_variables_mapping,
                                            student_variable_names, student_interchanged_variables_mapping)
        self.last_beh_acc = self.beh_accuracy()
        self.total_ii_acc_epoch += self.last_ii_acc
        self.total_beh_acc_epoch += self.last_beh_acc


    def optimize(self, loss):
        """
        Normalization on the loss (gradient accumulation or distributed training), followed by
        backward pass on the loss, possibly followed by a parameter update (depending on the gradient accumulation).
        Also update the metrics for tensorboard.
        """
        # Check for NaN
        if (loss != loss).data.any():
            logger.error("NaN detected")
            exit()

        if self.params.gradient_accumulation_steps > 1:
            loss = loss / self.params.gradient_accumulation_steps

        loss.backward()
        self.n_iter += 1
        self.n_total_iter += 1
        self.last_log = time.time()
        if self.n_iter % self.params.gradient_accumulation_steps == 0:
            nn.utils.clip_grad_norm_(self.student.parameters(), 5.0)
            self.optimizer.step()
            self.optimizer.zero_grad()
            self.scheduler.step()

    def ii_accuracy(self,
                    teacher_variable_names, teacher_interchanged_variables_mapping,
                    student_variable_names, student_interchanged_variables_mapping):
        """ Interchange intervention accuracy quantifies the extent to which the interpretable
        causal model is a proxy for the network"""
        labels = []
        predictions = []
        with torch.no_grad():
            self.student.eval()
            for batch in self.val_dataloader:
                x, _, batch_labels = batch
                source = x[0,:]
                look_up_source = batch_labels[0,:]
                base = x[-1,:]
                look_up_base = batch_labels[-1,:]
                # Run the causal model with the intervention:
                dual_counterfactual_activations_teacher = get_activation_at(
                    self.teacher,
                    base, # this is different! OBTAIN BASE ACTIVATIONS
                    variable_names=teacher_variable_names,
                    look_up=look_up_base
                )
                outputs_teacher = self.teacher(
                    input_ids=source, # source input
                    look_up=look_up_source,
                    # intervention
                    interchanged_variables=dual_counterfactual_activations_teacher, # base activations
                    variable_names=teacher_interchanged_variables_mapping
                )
                labels.append(int(outputs_teacher["logits"].argmax(dim=1)))

                # Run the neural model with the intervention:
                dual_counterfactual_activations_student = get_activation_at(
                    self.student,
                    base, # this is different! OBTAIN BASE ACTIVATIONS
                    variable_names=student_variable_names
                )
                outputs_student = self.student(
                    input_ids=source, # source input
                    # intervention
                    interchanged_variables=dual_counterfactual_activations_student, # base activations
                    variable_names=student_interchanged_variables_mapping
                )
                # Get the neural model's prediction with the intervention:
                pred = nn.Softmax(dim=1)(outputs_student['logits']).argmax(dim=1)
                predictions.append(int(pred))
            return np.sum(np.equal(predictions,labels))/len(labels)
    
    def beh_accuracy(self):
        """ Behavioral accuracy is the percentage of inputs that student agrees with teacher """
        labels = []
        predictions = []
        with torch.no_grad():
            self.student.eval()
            for batch in self.val_dataloader:
                x, _, batch_labels = batch
                source = x[0,:]
                look_up_source = batch_labels[0,:]
                base = x[-1,:]
                look_up_base = batch_labels[-1,:]
                # Run the causal model:
                outputs_teacher = self.teacher(
                    input_ids=source, # source input
                    look_up=look_up_source
                )
                labels.append(int(outputs_teacher["logits"].argmax(dim=1)))
                # Run the neural model:
                outputs_student = self.student(
                    input_ids=source # source input
                )
                # Get the neural model's prediction
                pred = nn.Softmax(dim=1)(outputs_student['logits']).argmax(dim=1)
                predictions.append(int(pred))

                # Run the causal model:
                outputs_teacher = self.teacher(
                    input_ids=base, # base input
                    look_up=look_up_base
                )
                labels.append(int(outputs_teacher["logits"].argmax(dim=1)))
                # Run the neural model:
                outputs_student = self.student(
                    input_ids=base # base input
                )
                # Get the neural model's prediction
                pred = nn.Softmax(dim=1)(outputs_student['logits']).argmax(dim=1)
                predictions.append(int(pred))

            return np.sum(np.equal(predictions,labels))/len(labels)
        
    
    def end_epoch(self):
        """
        Finally arrived at the end of epoch (full pass on dataset).
        Do some tensorboard logging and checkpoint saving.
        """

        self.save_checkpoint(checkpoint_name=f"model_epoch_{self.epoch}_loss_{self.total_loss_epoch/self.n_iter:.2f}_ii_acc_{self.total_ii_acc_epoch/self.n_iter:.2f}_beh_acc_{self.total_beh_acc_epoch/self.n_iter:.2f}.pth")

        self.epoch += 1
        self.n_iter = 0
        self.total_loss_epoch = 0
        self.total_ii_acc_epoch = 0
        self.total_beh_acc_epoch = 0

    def save_checkpoint(self, checkpoint_name: str = "checkpoint.pth"):
        """
        Save the current state. Only by the master process.
        """
        mdl_to_save = self.student.model[0] if hasattr(self.student.model[0], "modules") else self.student
        state_dict = mdl_to_save.state_dict()
        torch.save(state_dict, os.path.join(self.dump_path, checkpoint_name))

def prepare_trainer(args):

    # ARGS #
    set_seed(args)
    
    shutil.rmtree(args.dump_path)

    if not os.path.exists(args.dump_path):
        os.makedirs(args.dump_path)
    logger.info(f"Experiment will be dumped and logged in {args.dump_path}")

    # SAVE PARAMS #
    logger.info(f"Param: {args}")
    with open(os.path.join(args.dump_path, "parameters.json"), "w") as f:
        json.dump(vars(args), f, indent=4)

    student_model = student.ResNet18()
    # student = student_model.to(f"cuda:0", non_blocking=True)
    logger.info("Student loaded.")
    teacher_model = teacher.Oracle()
    # teacher = teacher_model.to(f"cuda:0", non_blocking=True)
    logger.info("Teacher loaded.")

    # DATA LOADER
    train_dataset, val_dataset = setup_loaders()
    logger.info("Data loader created.")

    # TRAINER #
    torch.cuda.empty_cache()
    trainer = Trainer(
        params=args,
        dataset=train_dataset,
        val_dataset=val_dataset,
        neuro_mapping=args.neuro_mapping,
        student=student_model,
        teacher=teacher_model
    )
    logger.info("trainer initialization done.")
    return trainer

if __name__ == "__main__":
    parser = argparse.ArgumentParser(description="Training")
    parser.add_argument(
        "--force",
        action="store_true",
        help="Overwrite dump_path if it already exists."
    )

    parser.add_argument(
        "--dump_path",
        type=str,
        default="results",
        help="The output directory (log, checkpoints, parameters, etc.)"
    )
    parser.add_argument(
        "--neuro_mapping",
        type=str,
        default="training_configs/MNIST.nm",
        help="Predefined neuron mapping for the interchange experiment.",
    )
    parser.add_argument("--n_epoch", type=int, default=10, help="Number of pass on the whole dataset.")
    parser.add_argument("--batch_size", type=int, default=1024, help="Batch size (for each process).")
    parser.add_argument(
        "--gradient_accumulation_steps",
        type=int,
        default=1,
        help="Gradient accumulation for larger training batches.",
    )
    parser.add_argument("--n_gpu", type=int, default=1, help="Number of GPUs in the node.")
    parser.add_argument("--local_rank", type=int, default=0, help="Distributed training - Local rank")
    parser.add_argument("--seed", type=int, default=56, help="Random seed")

    parser.add_argument("--log_interval", type=int, default=500, help="Tensorboard logging interval.")
    parser.add_argument("--checkpoint_interval", type=int, default=4000, help="Checkpoint interval.")
    
    args = parser.parse_args()
    
    # config the runname here and overwrite.
    run_name = f"s_resnet18_t_oracle_data_MNIST_seed_{args.seed}"
    args.run_name = run_name
    args.dump_path = os.path.join(args.dump_path, args.run_name)
    trainer = prepare_trainer(args)
    logger.info("Start training.")
    trainer.train()

<|MERGE_RESOLUTION|>--- conflicted
+++ resolved
@@ -270,13 +270,8 @@
         dual_causal_t_logits, _ = \
             counterfactual_outputs_teacher["logits"], counterfactual_outputs_teacher["hidden_states"]
         
-<<<<<<< HEAD
         loss += student_outputs["loss"]
         loss += dual_student_outputs["loss"]
-=======
-        self.last_loss = student_outputs["loss"].item()
-        self.last_loss += dual_student_outputs["loss"].item()
->>>>>>> 0dfd8ae6
         
         # student forward pass for interchange variables.
         dual_counterfactual_activations_student = get_activation_at(
@@ -313,7 +308,6 @@
         )
         loss += counterfactual_outputs_student["loss"]
         loss += dual_counterfactual_outputs_student["loss"]
-
         self.last_loss = loss.item()
         self.total_loss_epoch += self.last_loss
         self.optimize(loss)
